import copy 
from functools import partial 
import inspect 
import logging 
from math import floor 
from typing import Union, Iterable, Sequence, Tuple, List
import warnings 

import numpy as np

from qcodes import Parameter, ParameterWithSetpoints
from qcodes.instrument_drivers.AlazarTech.ATS import AcquisitionController
from qcodes.instrument_drivers.AlazarTech.constants import API_SUCCESS, AlazarParameter, Channel 
from qcodes.utils.validators import Arrays

logger = logging.getLogger(__name__)

class AlazarAcquisitionController(AcquisitionController):
    """
    Usage: 
        alazar_card = AlazarTech_ATS9440(name='Alazar_ATS9440')
    
        acquisition_controller = AlazarAcquisitionController(alazar_name='Alazar_ATS9440', 
                                                             name='acquisition_controller',
                                                             awg=awg,
                                                             average_buffers=True,
                                                             average_records=False,
                                                             integrate_samples=False)
                                                         
        acquisition_time = 50*1e-3 
        samples_per_record = 2001 # will be rounded up to 2528 due to memory and sample rate constraints 

        acquisition_kwargs = {'mode': alazar_card.mode(), # 'NPT', i.e. no-pretrigger data, by default
                              'records_per_buffer': 1,
                              'buffers_per_acquisition': 1,
                              'channel_selection': 'ABCD'}

        alazar_kwargs = {'channel_range': 0.2, 
                         'timeout_ticks': 0} # set timeout_ticks to be positive non-zero value to start software trigger in the absence of hardware trigger 
        acquisition_controller.setup_acquisition(acquisition_time, samples_per_record, acquisition_kwargs=acquisition_kwargs, alazar_kwargs=alazar_kwargs)
        
        data = acquisition_controller.trace_acquisition()
        
    TODO: - channels should not be setpoints, but rather a result should be returned for each channel (similar to MultiParameter)
          - add functionality for software demodulation (which was removed here)
          - add functionality for "filtering" (which was removed here), but please make it readable/explain what it is
    """
    def __init__(self, name, alazar_name:str, awg=None, **kwargs) -> None: 
        self.shape_info = {
            'average_buffers': None, 
            'average_records': None, 
            'integrate_samples': None} 
        self.update_dictionary(self.shape_info, ignore_invalid=True, delete_kwarg=True, kwargs=kwargs)
        
        if (awg is not None): # TODO: replace awg, awg_run_command and awg_stop_command with a dictionary 
            self.awg = awg 
            if ('awg_run_command' in kwargs.keys()):
                self.awg_run_command = kwargs['awg_run_command']
                del kwargs['awg_run_command']
            else:
                self.awg_run_command = 'run'
                
            if ('awg_stop_command' in kwargs.keys()):
                self.awg_stop_command = kwargs['awg_stop_command']
                del kwargs['awg_stop_command']
            else:
                self.awg_stop_command = 'stop'
            
            #self.awg_stop_command = ((kwargs['awg_stop_command']; del kwargs['awg_stop_command']) if ('awg_stop_command' in kwargs.keys()) else 'stop')
        else:
            self.awg = None
            warnings.warn("Controller not initialized with an AWG. Not able to acquire triggered data from pulsed/burst-mode waveforms.")
        super().__init__(name, alazar_name, **kwargs)
        # # 
        # # EXPERIMENTAL 
        self.software_trigger_at_aux_auxiliary_signal = False 
        
        self.acquisition_config = {}
        for acquisition_parameter in inspect.signature(self._get_alazar().acquire).parameters.keys():
            if (acquisition_parameter != 'acquisition_controller'):
                self.acquisition_config[acquisition_parameter] = None 
        self.acquisition_time = None 
        
        self.board_info = self._get_alazar().get_idn()
        self.num_channels_on_card = self._get_alazar().channels 

        self.add_parameter('num_enabled_channels',
                           label='number of enabled channels',
                           get_cmd=self._get_num_enabled_channels)
                           
        self.add_parameter('dataset_samples_per_record',
                           label='samples per record in final dataset',
                           get_cmd=partial(self._get_dataset_dimension, 'samples_per_record'))
                           
        self.add_parameter('dataset_records_per_buffer',
                           label='records per buffer in final dataset',
                           get_cmd=partial(self._get_dataset_dimension, 'records_per_buffer'))
                           
        self.add_parameter('dataset_buffers_per_acquisition',
                           label='buffers per acquisition in final dataset',
                           get_cmd=partial(self._get_dataset_dimension, 'buffers_per_acquisition'))

        self.add_parameter('time_setpoints',
                           unit='s',
                           label='time setpoints',
                           parameter_class=TimeSetpoints,
                           vals=Arrays(shape=(self.dataset_samples_per_record.get,))) #(self._get_alazar().samples_per_record.get,)))
                           
        self.add_parameter('record_indices',
                           unit='a.u.',
                           label='record indices',
                           parameter_class=IndexSetpoints,
                           vals=Arrays(shape=(self.dataset_records_per_buffer.get,)))
                           
        self.add_parameter('buffer_indices',
                           unit='a.u.',
                           label='buffer indices',
                           parameter_class=IndexSetpoints,
                           vals=Arrays(shape=(self.dataset_buffers_per_acquisition.get,)))
                           
        self.add_parameter('channel_indices',
                           unit='a.u.',
                           label='channel indices',
                           parameter_class=IndexSetpoints,
                           vals=Arrays(shape=(self.num_enabled_channels.get,)))

        self.add_parameter(name='sample_acquisition',
                           parameter_class=SampleAcquisition,
                           vals=Arrays(shape=(self.num_enabled_channels.get,)),
                           setpoints=(self.channel_indices,))

        self.add_parameter(name='trace_acquisition',
                           parameter_class=TraceAcquisition,
                           vals=Arrays(shape=(self.num_enabled_channels.get,
                                              self.dataset_samples_per_record.get)), #self._get_alazar().samples_per_record.get)),
                           setpoints=(self.channel_indices, 
                                      self.time_setpoints))
                           
        self.add_parameter(name='dataset_acquisition',
                           parameter_class=DatasetAcquisition,
                           vals=Arrays(shape=(self.num_enabled_channels.get, 
                                              self.dataset_buffers_per_acquisition.get, 
                                              self.dataset_records_per_buffer.get,
                                              self.dataset_samples_per_record.get)),
                           setpoints=(self.channel_indices, self.buffer_indices, self.record_indices, self.time_setpoints))
                           
        # Hardware constants
        self._min_sample_step = self._get_alazar().samples_divisor 
        self._min_num_samples = self._get_alazar().samples_per_record.vals._min_value 
        #self._pretrigger_alignment = self._get_alazar().pretrigger_alignment 
        self._valid_sample_rates = list(self._get_alazar().sample_rate.vals._values) 
        indices_to_remove = [i_sr for i_sr, sr in enumerate(self._valid_sample_rates) if (type(sr) == str)]
        for ir in indices_to_remove[::-1]:
            self._valid_sample_rates.remove(self._valid_sample_rates[ir])
        self._min_sample_rate = min(self._valid_sample_rates)
        self._max_sample_rate = max(self._valid_sample_rates)
        self._max_num_samples = self.board_info["max_samples"]
    # # 
    # #     
    def do_acquisition(self) -> float:
        """
        """
        value: float = self._get_alazar().acquire(acquisition_controller=self, **self.acquisition_config)
        return value
    # # 
    # # 
    def reset_alazar(self):
        """
        EXPERIMENTAL
        """
        alazar = self._get_alazar()
        try:
            error_code = alazar.api.abort_async_read(alazar._handle)
            if (error_code != API_SUCCESS):
                warnings.warn("Aborting asynchronous read failed with error code ",error_code)
        except:
            warnings.warn("Could not abort asynchronous read")
            
        try:
            alazar.clear_buffers()
        except:
            warnings.warn("Could not clear buffers")
            
        try:
            alazar.set_default_settings()
        except:
            warnings.warn("Could not set default settings")
    # # 
    # # 
    def _get_num_enabled_channels(self):
        """
        """
        return self._get_alazar().get_num_channels(self._get_alazar().channel_selection.raw_value)
    # # 
    # #
    def _get_dataset_dimension(self, axis:str):
        """
        Get size of dataset along axis after averaging is taken into account
        """
        valid_axes = ['samples_per_record', 'records_per_buffer', 'buffers_per_acquisition']
        if (axis not in valid_axes): 
            raise ValueError("Invalid axis. Must be in ",valid_axes) 
        if (axis == 'buffers_per_acquisition'):
            axis_size = (self._get_alazar().buffers_per_acquisition() if (self.shape_info['average_buffers'] == False) else 1)
        elif (axis == 'records_per_buffer'):
            axis_size = (self._get_alazar().records_per_buffer() if (self.shape_info['average_records'] == False) else 1)
        elif (axis == 'samples_per_record'):  
            axis_size = (self._get_alazar().samples_per_record() if (self.shape_info['integrate_samples'] == False) else 1) 
        return axis_size             
    # # 
    # #     
    def raw_samples_to_voltages(self, raw_samples, bits_per_sample:int, voltage_range:float, unsigned:bool=True):
        """
        UNTESTED for all but 14 bits_per_sample 
        If using other packing besides constants.PackDefault.PACK_DEFAULT (packing to 16-bits),
        replace this function. 
        TODO: add behaviour for 8-bits_per_sample 
        """ 
        if (bits_per_sample not in [8, 12, 14, 16]):
            warnings.warn("Unknown bits per sample. Not converting to voltages")
            return raw_samples 
        if (unsigned == False):
            warnings.warn("Signed bit conversions not implemented. Not converting to voltages")
            return raw_samples 
            
        if (bits_per_sample == 8):
            uchar_max = ctypes.c_uint8(-1).value # equal to 255 
            shifted_samples = np.right_shift(raw_samples, 0)
            code_zero = uchar_max/2.0 
            code_range = uchar_max/2.0 
        elif (bits_per_sample == 12) or (bits_per_sample == 14):
            shifted_samples = np.right_shift(raw_samples, 16 - bits_per_sample) 
            code_zero = np.left_shift(1, bits_per_sample - 1) - 0.5 
            code_range = np.left_shift(1, bits_per_sample - 1) - 0.5 
        elif (bits_per_sample == 16):
            shifted_samples = np.right_shift(raw_samples, 0)
            ushrt_max = ctypes.c_uint16(-1).value # equal to 65535
            code_zero = ushrt_max/2.0 
            code_range = ushrt_max/2.0 
        voltages = np.float64(voltage_range*(shifted_samples - code_zero)/code_range)
        return voltages
    # #
    # #
    def find_and_set_closest_sample_rate(self, sample_rate:Union[float, int]):
        sample_rate_dists = np.abs(np.array(self._valid_sample_rates) - sample_rate)
        closest_sample_rate = self._valid_sample_rates[list(sample_rate_dists).index(sample_rate_dists.min())]
        self._get_alazar().sample_rate(closest_sample_rate)
        return self._get_alazar().sample_rate()
    # # 
    # #  
    def find_closest_samples_per_record(self, samples_per_record:int):
        sample_remainder = samples_per_record  % self._min_sample_step 
        valid_samples_per_record = samples_per_record  + (self._min_sample_step - sample_remainder) % self._min_sample_step
        valid_samples_per_record = int(max(valid_samples_per_record, self._min_num_samples))
        return valid_samples_per_record 
    # # 
    # # 
    def find_and_set_compatible_acquisition_time_and_samples_per_record(self, sample_rate:float, samples_per_record:int):
        """
        """
        pass 
    # # 
    # # 
    def find_and_set_compatible_sample_rate_and_samples_per_record(self, acquisition_time:float, samples_per_record:int):
        """
        """
        valid_samples_per_record = self.find_closest_samples_per_record(samples_per_record)
        t_sample = acquisition_time/valid_samples_per_record
        sample_rate = self.find_and_set_closest_sample_rate(1.0/t_sample)        
        valid_samples_per_record = self.find_closest_samples_per_record(int(acquisition_time*sample_rate))
        self.acquisition_config['samples_per_record'] = valid_samples_per_record
    # #
    # # 
    def update_dictionary(self, dictionary:dict, ignore_invalid:bool=False, delete_kwarg:bool=False, kwargs={}):
        """
        """
        kwargs_to_delete = []
        for dict_parameter, set_value in kwargs.items():
            if dict_parameter in dictionary.keys():
                dictionary[dict_parameter] = set_value 
                if (delete_kwarg == True):
                    kwargs_to_delete.append(dict_parameter)
            else:
                if (ignore_invalid == False):
                    warnings.warn("Invalid argument"+k+" for dictionary. Not setting")
                    
        for k in kwargs_to_delete:   
            del kwargs[k]
    # #
    # # 
    def alazar_config(self, **kwargs): 
        """
        """
        alazar = self._get_alazar()
        num_channels = alazar.channels 

        with alazar.syncing():
            for alazar_parameter, set_value in kwargs.items():
                is_parameter = False 
                if hasattr(alazar, alazar_parameter):
                    is_parameter = True
                    getattr(alazar, alazar_parameter)(set_value)
                else:
                    is_channel_parameter = False 
                    for ch in range(num_channels):
                        if hasattr(alazar, alazar_parameter+'{:d}'.format(ch)):
                            is_channel_parameter = True
                            getattr(alazar, alazar_parameter+'{:d}'.format(ch))(set_value)
                if (is_parameter == False) and (is_channel_parameter == False):
                    warnings.warn("\nTrying to set channel parameter "+alazar_parameter+'\n'+"which doesn't exist. Not setting!")                
    # # 
    # # 
    def setup_acquisition(self, acquisition_time:float, samples_per_record:int, acquisition_kwargs:dict, alazar_kwargs:dict):
        """
        All-in-one setup function. To run any of the acquisition methods, run this or equivalent setup before. 
        
        acquisition_kwargs: Check self.acquisition_config keys or ATS.AlazarTech_ATS.acquire signature 
        
        alazar_kwargs: Check specific ATS class (such as ATS9440) added parameters. 
                       If channel parameters are called without a channel index, set_value is set for all channels. 
        TODO: - is there a nicer way to provide acquisition_time and samples_per_record?
        """
        if ('sample_rate' in alazar_kwargs.keys()):
            raise ValueError("This function finds suitable sample rate automatically."
                             "If you want to set sample rate instead of acquisition time, setup without this function.")
                             
        self.update_dictionary(self.acquisition_config, kwargs=acquisition_kwargs)
        
        self.find_and_set_compatible_sample_rate_and_samples_per_record(acquisition_time, samples_per_record)
        
        for alazar_parameter, set_value in self.acquisition_config.items():
                if hasattr(self._get_alazar(), alazar_parameter) and (set_value is not None):
                    try:
                        getattr(self._get_alazar(), alazar_parameter)(set_value)
                    except: 
                        warnings.warn("Could not set parameter "+alazar_parameter+" with value "+set_value)
                        
        self.acquisition_time = (1.0/self._get_alazar().sample_rate())*self._get_alazar().samples_per_record()
                        
        self.alazar_config(**alazar_kwargs)
    # # 
    # #     
    def pre_start_capture(self) -> None:
        """
        """
        samples_per_record = self._get_alazar().samples_per_record() 
        records_per_buffer = self._get_alazar().records_per_buffer()
        buffers_per_acquisition = self._get_alazar().buffers_per_acquisition()

        if ((samples_per_record != self.acquisition_config['samples_per_record'])
            or (records_per_buffer != self.acquisition_config['records_per_buffer'])
            or (buffers_per_acquisition != self.acquisition_config['buffers_per_acquisition'])):
            raise RuntimeError("Update alazar card state to match samples_per_record to acquisition_config."
                               "Run find_and_set_compatible_sample_rate_and_samples_per_record")
        
        if ((samples_per_record * records_per_buffer) > self._max_num_samples):
            raise RuntimeError("Trying to acquire {} samples in one buffer. Maximum"
                               " number of samples is {}".format((samples_per_record * records_per_buffer), self._max_num_samples))

        num_enabled_channels = self.num_enabled_channels() 
        if (self.shape_info['average_buffers'] == True):
            self.buffer = np.zeros(samples_per_record * records_per_buffer * num_enabled_channels)
        else:
            self.buffer = np.zeros((buffers_per_acquisition, samples_per_record * records_per_buffer * num_enabled_channels))
    # # 
    # # 
    def pre_acquire(self):
        if (self.awg is not None):
            try: 
                getattr(self.awg, self.awg_run_command)() 
            except:
                warnings.warn("Could not start awg with self.awg."+self.awg_run_command+"()")
        # # 
        # # EXPERIMENTAL
        if (self.software_trigger_at_aux_auxiliary_signal == True):
            alazar = self._get_alazar()
            #print("getting aux level...")
            aux_level = alazar.api.get_parameter_(handle=alazar._handle, channel=Channel.ALL, 
                parameter=AlazarParameter.GET_AUX_INPUT_LEVEL)
            #print("measured aux level: ", aux_level)
            if (aux_level > 0):
                alazar.api.force_trigger_enable(alazar._handle) 
                alazar.api.force_trigger(alazar._handle)
    # # 
    # # 
    def handle_buffer(self, data: np.ndarray, buffernum: int=0):
        """
        """
        if (self.shape_info['average_buffers'] == True):
            # NOTE: there was a minor bug here before. Adding without dividing by the number of buffers 
            # changes the range of ints. You get clipping (integer -> integer mod max_16_bit_int) 
            # when you try to cast to uint16 even after just two buffers. 
            # Luckily, the driver divided by the number of buffers before converting, in post_acquire. 
            # Also, the native type of self.buffer is not enforced, and it's a floating point number,
            # so you might lose precision but not clip the data. Even if self.buffer was unsigned integer
            # type, the code would only have been a problem if the size was 16-bit (up to 65_536). 
            # For 32-bit integer (2_147_483_647) self.buffer, user would have to get very unlucky, 
            # as the card memory is equal to the 32-bit max integer. 
            self.buffer += data / self.acquisition_config['buffers_per_acquisition']  
        else:
            self.buffer[buffernum] = data
    # # 
    # # 
    def post_acquire(self) -> Union[np.ndarray, Tuple[np.ndarray, ...]]:
        """
        """
        if (self.awg is not None):
            try: 
                # # 
                # # EXPERIMENTAL; clean up 
                if (hasattr(self.awg, 'get_state')):
                    if (self.awg.get_state() == 'Running'):
                        getattr(self.awg, self.awg_stop_command)() 
                    else:
                        getattr(self.awg, self.awg_stop_command)() 
            except:
                warnings.warn("Could not stop awg with self.awg."+self.awg_stop_command+"()")
                
        samples_per_record = self._get_alazar().samples_per_record() 
        records_per_buffer = self._get_alazar().records_per_buffer()
        buffers_per_acquisition = self._get_alazar().buffers_per_acquisition()
        
        if (self.shape_info['average_buffers'] == True):
            number_of_buffers = 1
        else:
            number_of_buffers = buffers_per_acquisition
        # NOTE: there was a bug in reshape before. num_enabled_channels dimension was last, after samples_per_record.
        # When you enable more than one channels, the original ordering gives you "multiplexed" data, where 
        # channel_data['A'] corresponds to data[0::num_enabled_channels], channel_data['B'] corresponds to data[1::num_enabled_channels], etc.
        # In that case, all channel_data elements have data from all channels. 
<<<<<<< HEAD
        reshaped_buf = self.reshape_buffer(number_of_buffers, records_per_buffer, samples_per_record)
        #self.buffer.reshape(number_of_buffers, self.num_enabled_channels(), records_per_buffer, samples_per_record) 
=======
        if (self._get_alazar().get_idn()['bits_per_sample'] == 14):
            reshaped_buf = self.buffer.reshape(number_of_buffers, self.num_enabled_channels(), records_per_buffer, samples_per_record) 
        elif (self._get_alazar().get_idn()['bits_per_sample'] == 12): 
            reshaped_buf = self.buffer.reshape(number_of_buffers, records_per_buffer, samples_per_record, self.num_enabled_channels())
>>>>>>> c1c0d0d0
        
        channel_data = {}
        for i_ch, ch in enumerate(self._get_alazar().channel_selection()):
            channel_data[ch] = reshaped_buf[:, i_ch, :, :]
            channel_data[ch] = self.postprocess_channel_data(channel_data[ch], channel_index=i_ch)
        return np.array([channel_data[ch] for ch in channel_data.keys()])
    # # 
    # # 

    def reshape_buffer(self, number_of_buffers, records_per_buffer, samples_per_record):
            #self.buffer.reshape(number_of_buffers, self.num_enabled_channels(), records_per_buffer, samples_per_record) 

            return np.moveaxis(self.buffer.reshape(number_of_buffers, records_per_buffer, samples_per_record, self.num_enabled_channels()),-1,1) 

    def postprocess_channel_data(self, channel_data:np.ndarray, channel_index:int):
        """
        Average over buffers, records, samples
        Convert integers to voltage values  
        """
        (num_buffers_per_acquisition, num_records_per_buffer, num_samples_per_record) = channel_data.shape
        if ((num_buffers_per_acquisition != (self.acquisition_config['buffers_per_acquisition'] if (self.shape_info['average_buffers'] == False) else 1))
            or (num_records_per_buffer != self.acquisition_config['records_per_buffer']) 
            or (num_samples_per_record != self.acquisition_config['samples_per_record'])):
                raise ValueError("Data has an invalid shape. Check acquisition_config") 
               
        if (self.shape_info['average_records'] == True):
            channel_data = np.uint16(np.mean(channel_data, axis=1, keepdims=True))
        else: 
            channel_data = np.uint16(channel_data) 

        if (self.shape_info['integrate_samples'] == True):
            averaged_channel_data = np.zeros((num_buffers_per_acquisition, num_records_per_buffer, 1))
            for i in range(num_buffers_per_acquisition):
                for j in range(num_records_per_buffer):
                    averaged_channel_data[i,j] = np.average(channel_data[i,j,:])
            channel_data = np.uint16(averaged_channel_data)
            
        (num_buffers_per_acquisition, num_records_per_buffer, num_samples_per_record) = channel_data.shape
        channel_data = self.raw_samples_to_voltages(raw_samples=channel_data, 
                                                    bits_per_sample=self._get_alazar().get_idn()['bits_per_sample'], 
                                                    voltage_range=getattr(self._get_alazar(), 'channel_range'+'{:d}'.format(channel_index+1))())
        return channel_data                                                                        
# # 
# #                    
class SampleAcquisition(ParameterWithSetpoints):
    """
    UNTESTED 
    TODO: reshape shape_info automatically and rerun setup_acquisition before running do_acquisition? 
    """
    def __init__(self, name, *args, **kwargs):
        super().__init__(name=name, *args, **kwargs)

    def get_raw(self):
        data = self.instrument.do_acquisition()
        i_buffer = 0
        i_record = 0 
        i_sample = 0
        return data[:,i_buffer,i_record,i_sample] 
# # 
# # 
class TimeSetpoints(Parameter):
    """
    """
    def __init__(self, *args, **kwargs):
        super().__init__(*args, **kwargs)

    def get_raw(self):
        acquisition_time = self.instrument.acquisition_time 
        return np.linspace(0, acquisition_time, self.instrument.dataset_samples_per_record()) #self.instrument._get_alazar().samples_per_record())
# # 
# #                    
class TraceAcquisition(ParameterWithSetpoints):
    """
    TODO: reshape shape_info automatically and rerun setup_acquisition before running do_acquisition? 
    """
    def __init__(self, name, *args, **kwargs):
        super().__init__(name=name, *args, **kwargs)

    def get_raw(self):
        data = self.instrument.do_acquisition()
        i_buffer = 0
        i_record = 0 
        return data[:,i_buffer,i_record,:] 
# # 
# # 
class IndexSetpoints(Parameter):
    """
    """
    def __init__(self, *args, **kwargs):
        super().__init__(*args, **kwargs)
        self.max_index = None 

    def get_max_index(self):
        if (self.name == 'channel_indices'):
            max_index = self.instrument.num_enabled_channels() 
        elif (self.name == 'buffer_indices'):
            max_index = self.instrument.dataset_buffers_per_acquisition()
        elif (self.name == 'record_indices'):
            max_index = self.instrument.dataset_records_per_buffer() 
        return max_index 

    def get_raw(self):
        max_index = self.get_max_index()
        return np.linspace(0, max_index - 1, max_index, dtype=int)
# # 
# #                    
class DatasetAcquisition(ParameterWithSetpoints):
    """
    TODO: reshape shape_info automatically and rerun setup_acquisition before running do_acquisition? 
    """
    def __init__(self, name, *args, **kwargs):
        super().__init__(name=name, *args, **kwargs)

    def get_raw(self):
        data = self.instrument.do_acquisition()
        return data <|MERGE_RESOLUTION|>--- conflicted
+++ resolved
@@ -428,15 +428,8 @@
         # When you enable more than one channels, the original ordering gives you "multiplexed" data, where 
         # channel_data['A'] corresponds to data[0::num_enabled_channels], channel_data['B'] corresponds to data[1::num_enabled_channels], etc.
         # In that case, all channel_data elements have data from all channels. 
-<<<<<<< HEAD
         reshaped_buf = self.reshape_buffer(number_of_buffers, records_per_buffer, samples_per_record)
-        #self.buffer.reshape(number_of_buffers, self.num_enabled_channels(), records_per_buffer, samples_per_record) 
-=======
-        if (self._get_alazar().get_idn()['bits_per_sample'] == 14):
-            reshaped_buf = self.buffer.reshape(number_of_buffers, self.num_enabled_channels(), records_per_buffer, samples_per_record) 
-        elif (self._get_alazar().get_idn()['bits_per_sample'] == 12): 
-            reshaped_buf = self.buffer.reshape(number_of_buffers, records_per_buffer, samples_per_record, self.num_enabled_channels())
->>>>>>> c1c0d0d0
+
         
         channel_data = {}
         for i_ch, ch in enumerate(self._get_alazar().channel_selection()):
@@ -447,8 +440,10 @@
     # # 
 
     def reshape_buffer(self, number_of_buffers, records_per_buffer, samples_per_record):
-            #self.buffer.reshape(number_of_buffers, self.num_enabled_channels(), records_per_buffer, samples_per_record) 
-
+        # bit_per_sample is not the right atribute to use in the if statment 
+        if (self._get_alazar().get_idn()['bits_per_sample'] == 14):
+            return self.buffer.reshape(number_of_buffers, self.num_enabled_channels(), records_per_buffer, samples_per_record) 
+        elif (self._get_alazar().get_idn()['bits_per_sample'] == 12): 
             return np.moveaxis(self.buffer.reshape(number_of_buffers, records_per_buffer, samples_per_record, self.num_enabled_channels()),-1,1) 
 
     def postprocess_channel_data(self, channel_data:np.ndarray, channel_index:int):
